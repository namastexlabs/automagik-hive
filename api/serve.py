"""
FastAPI server for Automagik Hive Multi-Agent System
Production-ready API endpoint using V2 Ana Team architecture
"""

# import logging - replaced with unified logging
import asyncio
import os
import signal
import sys
from collections.abc import AsyncIterator
from contextlib import asynccontextmanager
from pathlib import Path
from typing import Any

# Agno v2 uses AgentOS instead of deprecated Playground
try:
    from agno.os.app import AgentOS
    from agno.os.settings import AgnoAPISettings
except ImportError:  # pragma: no cover - optional dependency
    AgentOS = None  # type: ignore[assignment, misc]
    AgnoAPISettings = None  # type: ignore[assignment, misc]
from fastapi import FastAPI
from starlette.middleware.cors import CORSMiddleware

# Load environment variables FIRST before any other imports
# This ensures AGNO_LOG_LEVEL is available when logging system initializes
try:
    from dotenv import load_dotenv

    load_dotenv()
except ImportError:
    pass  # Silently continue - dotenv is optional for development

# Add project root to path to import common module
project_root = Path(__file__).parent.parent
if str(project_root) not in sys.path:
    sys.path.insert(0, str(project_root))

from lib.config.server_config import (  # noqa: E402 - Path setup required before import
    get_server_config,  # noqa: E402 - Logging must be initialized before importing application modules
)
from lib.config.settings import (  # noqa: E402 - Path setup required before import
    settings,  # noqa: E402 - Logging must be initialized before importing application modules
)
from lib.exceptions import (  # noqa: E402 - Path setup required before import
    ComponentLoadingError,  # noqa: E402 - Logging must be initialized before importing application modules
)

# Configure unified logging system AFTER environment variables are loaded
from lib.logging import initialize_logging, logger  # noqa: E402 - Startup orchestration after logging setup
from lib.utils.startup_display import create_startup_display  # noqa: E402 - Startup orchestration after logging setup
from lib.utils.version_reader import get_api_version  # noqa: E402 - Startup orchestration after logging setup

# Initialize execution tracing system
# Execution tracing removed - was unused bloat that duplicated metrics system

# Setup logging immediately via unified bootstrap helper
initialized_now = initialize_logging(surface="api.serve")

# Log startup message at INFO level (replaces old demo mode print)
if initialized_now:
    log_level = os.getenv("HIVE_LOG_LEVEL", "INFO").upper()
    agno_log_level = os.getenv("AGNO_LOG_LEVEL", "WARNING").upper()
    logger.info(
        "Automagik Hive logging initialized",
        log_level=log_level,
        agno_level=agno_log_level,
    )

# CRITICAL: Run database migrations FIRST before any imports that trigger component loading
# This ensures the database schema is ready before agents/teams are registered
try:
    from lib.utils.db_migration import check_and_run_migrations

    # Run migrations synchronously at startup
    try:
        # Try to get current event loop (Python 3.10+ recommended approach)
        loop = asyncio.get_running_loop()
        logger.debug("Event loop detected, scheduling migration check")
    except RuntimeError:
        # No event loop running, safe to run directly
        try:
            migrations_run = asyncio.run(check_and_run_migrations())
            if migrations_run:
                logger.info("Database schema initialized via Alembic migrations")
            else:
                logger.debug("Database schema already up to date")
        except Exception as migration_error:
            logger.warning("Database migration error", error=str(migration_error))
except Exception as e:
    logger.warning("Database migration check failed during startup", error=str(e))
    logger.info("Continuing startup - system may use fallback initialization")


# Import teams via dynamic registry (removed hardcoded ana import)

# Import workflow registry for dynamic loading
from ai.workflows.registry import get_workflow  # noqa: E402 - Conditional import based on runtime configuration

# Import CSV hot reload manager
# Import orchestrated startup infrastructure
from lib.utils.startup_orchestration import (  # noqa: E402 - Conditional import based on runtime configuration
    get_startup_display_with_results,
    orchestrated_startup,
)

# Import team registry for dynamic loading
from lib.utils.version_factory import create_team  # noqa: E402 - Conditional import based on runtime configuration


def create_lifespan(startup_display: Any = None) -> Any:
    """Create lifespan context manager with startup_display access"""

    @asynccontextmanager
    async def lifespan(app: FastAPI) -> AsyncIterator[None]:
        """Application lifespan manager"""
        # Startup - Database migrations are now handled in main startup function
        # This lifespan function handles other FastAPI startup tasks

        # Initialize MCP catalog
        try:
            from lib.mcp import MCPCatalog

            catalog = MCPCatalog()
            servers = catalog.list_servers()
            logger.debug("MCP system initialized", server_count=len(servers))
        except Exception as e:
            # Provide more specific error guidance for common MCP issues
            error_msg = str(e)
            if "MCP configuration file not found" in error_msg:
                logger.warning(
                    "Could not initialize MCP Connection Manager - configuration file missing",
                    error=error_msg,
                    suggestion="Ensure .mcp.json exists in working directory or set HIVE_MCP_CONFIG_PATH",
                )
            elif "Invalid JSON" in error_msg:
                logger.warning(
                    "Could not initialize MCP Connection Manager - invalid configuration",
                    error=error_msg,
                    suggestion="Check .mcp.json file for valid JSON syntax",
                )
            else:
                logger.warning("Could not initialize MCP Connection Manager", error=error_msg)

        # Send startup notification with rich component information (production only)
        environment = os.getenv("HIVE_ENVIRONMENT", "development").lower()
        if environment == "production":

            async def _send_startup_notification() -> None:
                try:
                    await asyncio.sleep(2)  # Give MCP manager time to fully initialize
                    from common.startup_notifications import send_startup_notification

                    # Pass startup_display for rich notification content
                    await send_startup_notification(startup_display)  # type: ignore[no-untyped-call]
                    logger.debug("Startup notification sent successfully")
                except Exception as e:
                    logger.warning("Could not send startup notification", error=str(e))

            try:
                asyncio.create_task(_send_startup_notification())
                logger.debug("Startup notification scheduled")
            except Exception as e:
                logger.warning("Could not schedule startup notification", error=str(e))
        else:
            logger.debug("Startup notifications disabled in development mode")

        yield

        # Graceful Shutdown with Progress Display (following Langflow pattern)
        try:
            # Import our new shutdown progress utility
            from lib.utils.shutdown_progress import create_automagik_shutdown_progress

            # Create shutdown progress with verbose mode based on log level
            log_level = os.getenv("HIVE_LOG_LEVEL", "INFO").upper()
            shutdown_progress = create_automagik_shutdown_progress(verbose=(log_level == "DEBUG"))

            # Step 0: Stopping Server
            with shutdown_progress.step(0):
                await asyncio.sleep(0.1)  # Brief pause for visual effect

            # Step 1: Cancelling Background Tasks
            with shutdown_progress.step(1):
                # Cancel all background tasks to prevent resource leaks
                current_tasks = [task for task in asyncio.all_tasks() if not task.done()]
                background_tasks = []

                for task in current_tasks:
                    task_name = getattr(task, "_name", "unnamed")
                    coro_name = getattr(task.get_coro(), "__qualname__", "") if hasattr(task, "get_coro") else ""

                    # Cancel background service tasks (metrics, notifications, etc)
                    if any(
                        keyword in task_name.lower()
                        for keyword in ["notification", "background", "processor", "metrics"]
                    ):
                        background_tasks.append(task)
                    elif any(
                        keyword in coro_name.lower()
                        for keyword in ["_background_processor", "notification", "background"]
                    ):
                        background_tasks.append(task)

                # Cancel the tasks
                for task in background_tasks:
                    task.cancel()

                # Wait for them to complete cancellation
                if background_tasks:
                    await asyncio.gather(*background_tasks, return_exceptions=True)

            # Step 2: Cleaning Up Services
            with shutdown_progress.step(2):
                # Shutdown metrics service if it exists
                try:
                    from lib.metrics.async_metrics_service import shutdown_metrics_service

                    await shutdown_metrics_service()  # type: ignore[no-untyped-call]
                except Exception as e:
                    # Don't warn about metrics shutdown - it may not have been fully initialized
                    logger.debug("Metrics service shutdown note", error=str(e))

                # Send shutdown notification
                try:
                    from common.startup_notifications import send_shutdown_notification

                    await send_shutdown_notification()  # type: ignore[no-untyped-call]
                    logger.debug("Shutdown notification sent successfully")
                except Exception as e:
                    logger.warning("Could not send shutdown notification", error=str(e))

                # MCP system cleanup
                try:
                    # Simple MCP cleanup - no complex resources in our implementation
                    logger.debug("MCP system cleanup completed")
                except Exception as e:
                    logger.warning("MCP cleanup error", error=str(e))

            # Step 3: Clearing Temporary Files
            with shutdown_progress.step(3):
                # Database connection cleanup would go here if needed
                # Currently handled by connection pooling
                await asyncio.sleep(0.1)  # Brief pause for completion

            # Step 4: Finalizing Shutdown
            with shutdown_progress.step(4):
                logger.debug("Automagik Hive shutdown complete")

            # Print farewell message (only once)
            shutdown_progress.print_farewell_message()

        except asyncio.CancelledError:
            logger.debug("Shutdown cancelled")
        except Exception as e:
            logger.warning(f"Shutdown error: {e}")
            # Don't print farewell message again on error, just log

    return lifespan


def _create_simple_sync_api() -> FastAPI:
    """Simple synchronous API creation for event loop conflict scenarios."""
    from fastapi import FastAPI

    # Get environment settings
    os.getenv("HIVE_ENVIRONMENT", "production")

    # Initialize startup display
    startup_display = create_startup_display()

    # Add some basic components to show the table works
    startup_display.add_team(
        "template-team",
        "Template Team",
        0,
        version=1,
        status="✅",
        db_label="—",
    )
    startup_display.add_agent(
        "test",
        "Test Agent",
        version=1,
        status="⚠️",
        db_label="—",
        dependencies=[],
    )
    startup_display.add_error("System", "Running in simplified mode due to async conflicts")

    # Display the table
    try:
        startup_display.display_summary()
        logger.debug("Simplified startup display completed")
    except Exception as e:
        logger.error("Could not display even simplified table", error=str(e))

    # Create minimal FastAPI app
    app = FastAPI(
        title="Automagik Hive Multi-Agent System",
        description="Multi-Agent System (Simplified Mode)",
        version=get_api_version(),
    )

    @app.get("/")
    async def root() -> dict[str, str]:
        return {
            "status": "ok",
            "mode": "simplified",
            "message": "System running in simplified mode",
        }

    @app.get("/health")
    async def health() -> dict[str, str]:
        return {"status": "healthy", "mode": "simplified"}

    return app


async def _async_create_automagik_api() -> FastAPI:
    """Create unified FastAPI app with Performance-Optimized Sequential Startup"""

    # Get environment settings
    environment = os.getenv("HIVE_ENVIRONMENT", "production")
    is_development = environment == "development"
    os.getenv("HIVE_LOG_LEVEL", "INFO").upper()

    # Check if we're in uvicorn reload process to prevent duplicate output

    # Detect if we're in the reloader context to reduce duplicate logs
    # In development with reload, uvicorn creates multiple processes
    is_reloader_context = os.getenv("RUN_MAIN") == "true"

    # Skip verbose logging for reloader context to reduce duplicate output
    if is_reloader_context and is_development:
        logger.debug("Reloader worker process - reducing log verbosity")

    logger.debug(
        "Reloader environment snapshot",
        run_main=os.getenv("RUN_MAIN"),
        is_reloader_context=is_reloader_context,
        process_id=os.getpid(),
        working_directory=os.getcwd(),
    )

    # PERFORMANCE-OPTIMIZED SEQUENTIAL STARTUP
    # Replace scattered initialization with orchestrated startup sequence
    startup_results = await orchestrated_startup(quiet_mode=is_reloader_context)

    logger.debug(
        "Startup orchestration snapshot",
        result_type=type(startup_results).__name__,
        registries_type=type(startup_results.registries).__name__,
        agents_registry=startup_results.registries.agents,
        agent_keys=list(startup_results.registries.agents.keys()) if startup_results.registries.agents else [],
        has_agents=bool(startup_results.registries.agents),
    )

    # Extract auth service for all environments (used later for AgentOS configuration)
    auth_service = startup_results.services.auth_service

    # Show environment info in development mode
    if is_development:
        logger.debug(
            "Environment configuration",
            environment=environment,
            auth_enabled=auth_service.is_auth_enabled(),
            docs_url=f"http://localhost:{settings().hive_api_port}/docs",
        )
        if auth_service.is_auth_enabled():
            logger.debug(
                "API authentication details",
                api_key=auth_service.get_current_key(),
                usage_example=f'curl -H "x-api-key: {auth_service.get_current_key()}" http://localhost:{settings().hive_api_port}/agents',
            )
        logger.debug("Development features status", enabled=is_development)

    # Extract components from orchestrated startup results
    available_agents = startup_results.registries.agents
    workflow_registry = startup_results.registries.workflows
    team_registry = startup_results.registries.teams

    try:
        logger.debug(
            "Agent registry snapshot",
            startup_type=type(startup_results).__name__,
            registries_type=type(startup_results.registries).__name__,
            has_agents_registry=hasattr(startup_results.registries, "agents"),
            available_agents_type=type(available_agents).__name__,
            has_available_agents=bool(available_agents),
            available_agents_count=len(available_agents) if available_agents else 0,
            available_agent_keys=list(available_agents.keys()) if available_agents else [],
            available_agents=available_agents,
        )
    except Exception:
        logger.exception("Agent registry introspection failed during startup")

    # Load team instances from registry
    # Create two versions: one with metrics for internal use, one without for AgentOS serialization
    loaded_teams = []
    teams_for_agentos = []

    for team_id in team_registry:
        try:
            # Team with metrics for internal use
            team = await create_team(team_id, metrics_service=startup_results.services.metrics_service)
            if team:
                loaded_teams.append(team)
                logger.debug("Team instance created", team_id=team_id)

                # Create clean team instance for AgentOS (no metrics_service)
                # This prevents Pydantic serialization errors with DualPathMetricsCoordinator
                team_for_agentos = await create_team(team_id)
                teams_for_agentos.append(team_for_agentos)
        except Exception as e:
            logger.warning(
                "Team instance creation failed",
                team_id=team_id,
                error=str(e),
                error_type=type(e).__name__,
            )
            continue

    # Validate critical components loaded successfully
    if not loaded_teams:
        logger.warning("Warning: No teams loaded - server will start with agents only")

    # Allow skipping agent validation in test mode
    skip_agent_validation = os.getenv("PYTEST_CURRENT_TEST") is not None

    if not available_agents and not skip_agent_validation:
        logger.error("Critical: No agents loaded from registry")
        logger.error(
            "DEBUG: Agent validation failed",
            available_agents=available_agents,
            type_check=type(available_agents).__name__,
            bool_check=bool(available_agents),
        )
        raise ComponentLoadingError("At least one agent is required but none were loaded")

    # Create startup display with orchestrated results
    startup_display = get_startup_display_with_results(startup_results)

    # Version synchronization already handled by orchestrated startup
    # Results are available in startup_results.sync_results

    # Component information already populated by orchestrated startup
    # startup_display already contains all component details from get_startup_display_with_results()

    # Create FastAPI app components from orchestrated startup results
    # Use clean teams without metrics_service for AgentOS to avoid serialization errors
    teams_list = teams_for_agentos if teams_for_agentos else []

    # ORCHESTRATION FIX: Reuse agents from orchestrated startup to prevent duplicate loading
    # Agents were already loaded with proper metrics configuration during startup orchestration
    agents_list = []
    if startup_results.registries.agents:
        # Use the already-loaded agents from orchestrated startup (now with metrics integration)
        for agent_id, agent_instance in startup_results.registries.agents.items():
            try:
                agents_list.append(agent_instance)
                logger.debug(f"Agent {agent_id} loaded from orchestrated startup with metrics integration")

            except Exception as e:
                logger.warning(f"Failed to use agent {agent_id} from orchestrated startup: {e}")
                continue

    logger.debug(f"Created {len(agents_list)} agents for Playground")

    # Create workflow instances from registry
    workflows_list = []
    for workflow_id in workflow_registry:
        try:
            workflow = get_workflow(workflow_id, debug_mode=is_development)
            workflows_list.append(workflow)
            logger.debug("Workflow instance created", workflow_id=workflow_id)
        except Exception as e:
            logger.warning(
                "Workflow instance creation failed",
                workflow_id=workflow_id,
                error=str(e),
                error_type=type(e).__name__,
            )
            continue

    # Ensure we have at least something to create app
    if not teams_list and not agents_list:
        from agno.agent import Agent

        from lib.config.models import resolve_model

        dummy_agent = Agent(name="Test Agent", model=resolve_model())
        agents_list = [dummy_agent]
        logger.warning("Using dummy agent - no components loaded successfully")

    # Create base FastAPI app for configuration

    # Create base FastAPI app that will be configured by Playground
    app = FastAPI(
        title="Automagik Hive Multi-Agent System",
        description="Multi-Agent System with intelligent routing and dynamic team discovery",
        version=get_api_version(),
    )

    # ✅ CONFIGURE APP WITH UNIFIED SETTINGS
    # Apply settings from api/settings.py
    from api.settings import api_settings

    app.title = api_settings.title
    app.version = api_settings.version
    app.description = "Multi-Agent System with intelligent routing and dynamic team discovery"

    # Set lifespan for monitoring
    app.router.lifespan_context = create_lifespan(startup_display)

    # ✅ UNIFIED API - Single set of endpoints for both production and playground
    # Use Playground as the primary router since it provides comprehensive CRUD operations

    # Try to get workflow handler via registry (same pattern as agents/teams)
    try:
        from ai.workflows.registry import is_workflow_registered

        if is_workflow_registered("conversation-typification"):
            # Note: This workflow is currently not implemented but system handles gracefully
            logger.debug("🤖 Conversation typification workflow registered but not implemented")
        else:
            logger.debug("🤖 Conversation typification workflow not available - system operating normally")
    except Exception as e:
        logger.debug("🔧 Workflow registry check completed", error=str(e))

    # ============================================================================
    # AGNO V2 AGENTOS INTEGRATION
    # ============================================================================
    # AgentOS replaces the deprecated Playground and provides all agent/team/workflow endpoints
    # Automatically creates: /agents, /teams, /workflows, /knowledge, /sessions, /memories, etc.

    agent_os_enabled = False
    if not settings().hive_embed_playground:
        logger.info("Agno AgentOS embedding disabled by configuration")
    elif AgentOS is None or AgnoAPISettings is None:
        logger.warning("Agno AgentOS not available in current Agno distribution; starting API without AgentOS routes.")
        startup_display.add_version_sync_log("⚠️ Agno AgentOS not installed — running API without agent management UI")
    else:
        try:
            # Configure AgentOS settings
            agentos_settings = AgnoAPISettings(
                env=environment,
                docs_enabled=is_development or api_settings.docs_enabled,
                os_security_key=auth_service.get_current_key() if auth_service.is_auth_enabled() else None,
                cors_origin_list=api_settings.cors_origin_list,
            )

            # Initialize AgentOS with our agents, teams, and workflows
            agent_os = AgentOS(
                os_id="automagik_hive",
                name="Automagik Hive Multi-Agent System",
                description="Production-ready multi-agent system with dynamic agent loading",
                version=get_api_version(),
                agents=agents_list,
                teams=teams_list,
                workflows=workflows_list,
                fastapi_app=app,  # Pass our existing FastAPI app
                settings=agentos_settings,
                telemetry=False,  # Disable AgentOS telemetry - using our own metrics service
                replace_routes=False,  # Don't replace our existing routes
            )

            # CRITICAL: Call get_app() to actually register the routes
            # Even though we passed fastapi_app=app, the routes are only registered in get_app()
            _ = agent_os.get_app()

            agent_os_enabled = True
            logger.info(
                "AgentOS initialized successfully",
                agents=len(agents_list),
                teams=len(teams_list),
                workflows=len(workflows_list),
            )
            startup_display.add_version_sync_log(
                f"✅ Agno AgentOS enabled — {len(agents_list)} agents, {len(teams_list)} teams, {len(workflows_list)} workflows"
            )

        except Exception as exc:
            logger.error(f"Failed to initialize Agno AgentOS: {exc}")
            import traceback

            logger.error(f"Traceback: {traceback.format_exc()}")
            startup_display.add_error(
                "Agno AgentOS",
                f"AgentOS could not start: {exc}",
            )

    # Add AGUI support if enabled
    if settings().hive_enable_agui:
        from agno.agent.agent import Agent
        from agno.app.agui.app import AGUIApp  # type: ignore[import-not-found]

        # Use the same dynamic agent loading as playground
        from ai.agents.registry import AgentRegistry
        from lib.config.models import resolve_model

        # Get agent ID from environment or default to first available
        agui_agent_id = os.getenv("HIVE_AGUI_AGENT", None)
        available_agent_list = AgentRegistry.list_available_agents()
        logger.info(f"AGUI: Found {len(available_agent_list)} available agents: {available_agent_list}")

        selected_agent_id: str | None = None
        if agui_agent_id and agui_agent_id in available_agent_list:
            selected_agent_id = agui_agent_id
            logger.info(f"AGUI: Using specified agent: {agui_agent_id}")
        elif available_agent_list:
            selected_agent_id = available_agent_list[0]
            logger.info(f"AGUI: Using first available agent: {selected_agent_id}")

        if selected_agent_id:
            # Load the selected agent asynchronously
            try:
                selected_agent = await AgentRegistry.get_agent(agent_id=selected_agent_id)
                logger.info(f"AGUI: Successfully loaded agent: {selected_agent_id}")

                # Setup AGUI with dynamically loaded agent
                agui_app = AGUIApp(
                    agent=selected_agent,
                    name=selected_agent.name,
                    app_id=f"{selected_agent.agent_id}_agui",  # type: ignore[attr-defined]
                    description=selected_agent.description or f"AGUI interface for {selected_agent.name}",
                )
            except Exception as e:
                logger.error(f"AGUI: Failed to load agent {selected_agent_id}: {e}")
                raise RuntimeError(f"AGUI: Failed to load any agents for AGUI interface: {e}")
        else:
            logger.error("AGUI: No agents found")
            raise RuntimeError("AGUI: No agents available - check ai/agents/ directory")

        # Mount AGUI app
        agui_fastapi_app = agui_app.get_app()
        app.mount("/agui", agui_fastapi_app)

    # AgentOS handles authentication internally via os_security_key
    # No need to wrap routes - they're already registered in the app by AgentOS.__init__
    if agent_os_enabled:
        logger.debug("AgentOS routes registered successfully with built-in authentication")
    else:
        logger.debug("Skipping AgentOS router registration (not available)")

    # Configure docs based on settings and environment
    if is_development or api_settings.docs_enabled:
        app.docs_url = "/docs"
        app.redoc_url = "/redoc"
        app.openapi_url = "/openapi.json"
    else:
        app.docs_url = None
        app.redoc_url = None
        app.openapi_url = None

    # Display startup summary with component table (skip in quiet mode to avoid duplicates)
    if not is_reloader_context:
        logger.debug(
            "About to display startup summary",
            teams=len(startup_display.teams),
            agents=len(startup_display.agents),
            workflows=len(startup_display.workflows),
        )
        try:
            startup_display.display_summary()
            logger.debug("Startup display completed successfully")
        except Exception as e:
            import traceback

            logger.error(
                "Could not display startup summary table",
                error=str(e),
                traceback=traceback.format_exc(),
            )
            # Try fallback simple display
            try:
                from lib.utils.startup_display import display_simple_status

                team_name = "Multi-Agent System"
                team_count = len(loaded_teams) if loaded_teams else 0
                display_simple_status(
                    team_name,
                    f"{team_count}_teams",
                    len(available_agents) if available_agents else 0,
                )
            except Exception:
                logger.debug(
                    "System components loaded successfully",
                    display_status="table_unavailable",
                )
    else:
        logger.debug("Skipping startup display (reloader context - avoiding duplicate table)")

    # Add custom business endpoints
    try:
        from api.routes.v1_router import v1_router

        app.include_router(v1_router)

<<<<<<< HEAD
        # Add version router
        from api.routes.version_router import version_router

        app.include_router(version_router)
        
        # Add WhatsApp webhook router (public, no auth required)
        from api.routes.whatsapp_webhook import router as whatsapp_webhook_router
        
        app.include_router(whatsapp_webhook_router)
=======
        # Version router already included via v1_router above
>>>>>>> dfc8af8b

        if is_development and not is_reloader_context:
            # Add development URLs
            from rich.console import Console
            from rich.table import Table

            console = Console()
            table = Table(title="🌐 Development URLs", show_header=False, box=None)
            table.add_column("", style="cyan", width=20)
            table.add_column("", style="green")

            # Import here to avoid circular imports
            from lib.config.server_config import get_server_config

            base_url = get_server_config().get_base_url()

            table.add_row("📖 API Docs:", f"{base_url}/docs")
            table.add_row("🚀 Main API:", f"{base_url}")
            table.add_row("💗 Health:", f"{base_url}/api/v1/health")

            console.print("\n")
            console.print(table)

            # Add MCP Integration Config
            logger.debug(
                "MCP Integration Config for playground testing",
                config={
                    "automagik-hive": {
                        "command": "uvx",
                        "args": ["automagik-tools", "tool", "automagik-hive"],
                        "env": {
                            "AUTOMAGIK_HIVE_API_BASE_URL": f"{base_url}",
                            "AUTOMAGIK_HIVE_TIMEOUT": "300",
                        },
                    }
                },
            )
    except Exception as e:
        startup_display.add_error("Business Endpoints", f"Could not register custom business endpoints: {e}")

    # Add Agno message validation middleware (optional, removed in v2 cleanup)
    # Note: Agno validation middleware was removed in v2 architecture cleanup
    # Validation is now handled by Agno's built-in request validation

    # Version support handled via router endpoints

    # Add custom agent run error handler middleware
    from lib.middleware import AgentRunErrorHandler

    app.add_middleware(AgentRunErrorHandler)

    # Add CORS middleware
    # Note: allow_credentials=True is incompatible with allow_origins=["*"]
    # Browsers reject this combination as a security measure
    cors_origins = api_settings.cors_origin_list or []
    use_credentials = "*" not in cors_origins

    app.add_middleware(
        CORSMiddleware,
        allow_origins=cors_origins,
        allow_credentials=use_credentials,
        allow_methods=["GET", "POST", "PUT", "DELETE", "OPTIONS"],
        allow_headers=["*"],
    )

    if not use_credentials:
        logger.debug("CORS credentials disabled due to wildcard origin", origins=cors_origins)

    # Switch from startup to runtime logging mode
    from lib.logging import set_runtime_mode

    set_runtime_mode()  # type: ignore[no-untyped-call]

    return app


# Global app instance for lazy loading
_app_instance: FastAPI | None = None


def create_automagik_api() -> FastAPI:
    """Create unified FastAPI app with environment-based features"""

    try:
        # Try to get the running event loop
        asyncio.get_running_loop()
        # We're in an event loop, need to handle this properly
        logger.debug("Event loop detected, using thread-based async initialization")

        import concurrent.futures

        def run_async_in_thread() -> FastAPI:
            # Create a fresh event loop in a separate thread
            event_loop = asyncio.new_event_loop()
            asyncio.set_event_loop(event_loop)
            try:
                return event_loop.run_until_complete(_async_create_automagik_api())
            finally:
                # Simplified cleanup - just close the loop
                event_loop.close()

        with concurrent.futures.ThreadPoolExecutor() as executor:
            future = executor.submit(run_async_in_thread)
            return future.result()

    except RuntimeError:
        # No event loop running, safe to use asyncio.run()
        logger.debug("No event loop detected, using direct async initialization")
        return asyncio.run(_async_create_automagik_api())


def get_app() -> FastAPI:
    """Get or create the FastAPI application lazily."""
    global _app_instance
    if _app_instance is None:
        _app_instance = create_automagik_api()
    return _app_instance


# For uvicorn - use factory function to avoid import-time app creation
def app() -> FastAPI:
    """Factory function for uvicorn to create app on demand."""
    return get_app()


def _setup_signal_handlers() -> None:
    """Setup signal handlers for graceful shutdown on Ctrl+C."""

    def signal_handler(signum: int, frame: Any) -> None:
        # Let the normal shutdown process handle cleanup
        sys.exit(0)

    # Setup signal handlers for graceful shutdown
    signal.signal(signal.SIGINT, signal_handler)
    signal.signal(signal.SIGTERM, signal_handler)


def main() -> None:
    """Main entry point for Automagik Hive server."""
    import uvicorn

    # Setup signal handlers for proper cleanup
    _setup_signal_handlers()

    # Get server configuration from unified config
    config = get_server_config()
    host = config.host
    port = config.port
    environment = os.getenv("HIVE_ENVIRONMENT", "production")

    # Auto-reload configuration: can be controlled via environment variable
    # Set DISABLE_RELOAD=true to disable auto-reload even in development
    reload = environment == "development" and os.getenv("DISABLE_RELOAD", "false").lower() != "true"

    # Show startup info in development mode
    is_development = environment == "development"
    if is_development:
        logger.debug(
            "Starting Automagik Hive API",
            host=host,
            port=port,
            reload=reload,
            mode="development" if reload else "production",
        )

    # Use uvicorn with factory function to support reload
    uvicorn.run("api.serve:app", host=host, port=port, reload=reload, factory=True)


if __name__ == "__main__":
    main()<|MERGE_RESOLUTION|>--- conflicted
+++ resolved
@@ -698,19 +698,7 @@
 
         app.include_router(v1_router)
 
-<<<<<<< HEAD
-        # Add version router
-        from api.routes.version_router import version_router
-
-        app.include_router(version_router)
-        
-        # Add WhatsApp webhook router (public, no auth required)
-        from api.routes.whatsapp_webhook import router as whatsapp_webhook_router
-        
-        app.include_router(whatsapp_webhook_router)
-=======
         # Version router already included via v1_router above
->>>>>>> dfc8af8b
 
         if is_development and not is_reloader_context:
             # Add development URLs
