[project]
name = "automagik-hive"
version = "0.2.0rc22"
description = "Automagik Hive"
readme = "README.md"
requires-python = ">=3.12"
dependencies = [
<<<<<<< HEAD
 "agno==1.7.5",
 "aiofiles>=24.1.0",
 "jinja2>=3.1.6",
 "markdown>=3.8.2",
 "watchdog>=6.0.0",
 "psutil>=5.9.0",
 "asyncpg>=0.29.0",
 "pgvector>=0.2.0",
 "alembic>=1.16.4",
 "psycopg[binary]>=3.1.0",
 "psycopg-pool>=3.1.0",
 "sqlalchemy>=2.0.0",
 "anthropic>=0.31.0",
 "openai>=1.93.2",
 "cohere>=5.15.0",
 "google-generativeai>=0.8.5",
 "google-genai>=1.25.0",
 "fastapi>=0.116.0",
 "uvicorn>=0.35.0",
 "aiohttp>=3.12.14",
 "requests>=2.32.4",
 "mcp>=1.10.1",
 "loguru>=0.7.3",
 "langwatch>=0.2.9",
 "openinference-instrumentation-agno>=0.1.9",
 "pandas>=2.3.1",
 "docker>=7.1.0",
 "psycopg2-binary>=2.9.10",
 "google-api-python-client>=2.176.0",
 "google-auth-httplib2>=0.2.0",
 "google-auth-oauthlib>=1.2.2",
 "openpyxl>=3.1.0",
 "pyxlsb>=1.0.10",
 "xlrd>=2.0.2",
 "odfpy>=1.4.1",
 "python-dateutil>=2.8.0",
 "pypdf>=6.1.1",
=======
    "ag-ui-protocol>=0.1.8",
    "agno==2.0.8",
    "aiosqlite>=0.21.0",
    "alembic>=1.16.4",
    "anthropic>=0.64.0",
    "docker>=7.1.0",
    "fastapi>=0.116.1",
    "greenlet>=3.2.4",
    "httpx>=0.28.1",
    "langwatch>=0.2.11",
    "loguru>=0.7.3",
    "mcp>=1.13.1",
    "openai>=1.101.0",
    "openinference-instrumentation-agno>=0.1.13",
    "pandas>=2.3.2",
    "pgvector>=0.4.1",
    "psycopg-pool>=3.2.6",
    "psycopg2-binary>=2.9.10",
    "psycopg[binary,pool]>=3.2.9",
    "pydantic>=2.11.7",
    "pydantic-settings>=2.10.1",
    "pypdf>=6.1.1",
    "python-dotenv>=1.1.1",
    "pyyaml>=6.0.2",
    "rich>=14.1.0",
    "sqlalchemy>=2.0.43",
    "starlette>=0.47.2",
    "tqdm>=4.67.1",
    "uvicorn[standard]>=0.35.0",
    "watchdog>=6.0.0",
    "websockets>=15.0.1",
    "wsproto>=1.2.0",
>>>>>>> 3afa1e47
]
[[project.authors]]
name = "Automagik"
email = "hive@namastex.ai"

[build-system]
requires = ["hatchling"]
build-backend = "hatchling.build"

[tool.uv]
package = true

[tool.hatch.build.targets.wheel]
packages = ["ai", "api", "lib", "cli", "common"]

[tool.hatch.build.targets.wheel.shared-data]
"ai/agents/template-agent" = "automagik_hive/templates/agents/template-agent"
"ai/teams/template-team" = "automagik_hive/templates/teams/template-team"
"ai/workflows/template-workflow" = "automagik_hive/templates/workflows/template-workflow"
".env.example" = "automagik_hive/templates/.env.example"

[dependency-groups]
dev = [
    "pytest>=8.0.0",
    "ruff>=0.8.0",
    "mypy>=1.13.0",
    "pytest-asyncio>=1.1.0",
    "coverage>=7.10.4",
    "pytest-mock>=3.14.1",
    "psutil>=7.0.0",
    "twine>=6.1.0",
    "pytest-cov>=6.2.1",
    "pandas-stubs>=2.3.2.250827",
    "types-pyyaml>=6.0.12.20250915",
    "types-tqdm>=4.67.0.20250809",
]

[tool.ruff]
line-length = 120
target-version = "py312"
exclude = [
      ".claude",
      ".git",
      ".venv",
      "__pycache__",
      "build",
      "dist",
  ]

[tool.ruff.lint]
select = ["E", "F", "I", "N", "UP", "S", "B", "A", "C4", "T20"]
ignore = ["E501", "S101", "S603", "S607", "T201", "B904", "S106", "B008"]


[tool.mypy]
python_version = "3.12"
warn_return_any = true
warn_unused_configs = true
disallow_untyped_defs = true
exclude = [
      '^\.venv/',
      '^\.git/',
      '__pycache__',
]
[[tool.mypy.overrides]]
  module = ["langwatch.*", "langwatch.dspy.*"]
  follow_imports = "skip"

[tool.pytest.ini_options]
testpaths = ["tests"]
python_files = ["test_*.py"]
python_classes = ["Test*"]
python_functions = ["test_*"]<|MERGE_RESOLUTION|>--- conflicted
+++ resolved
@@ -5,45 +5,6 @@
 readme = "README.md"
 requires-python = ">=3.12"
 dependencies = [
-<<<<<<< HEAD
- "agno==1.7.5",
- "aiofiles>=24.1.0",
- "jinja2>=3.1.6",
- "markdown>=3.8.2",
- "watchdog>=6.0.0",
- "psutil>=5.9.0",
- "asyncpg>=0.29.0",
- "pgvector>=0.2.0",
- "alembic>=1.16.4",
- "psycopg[binary]>=3.1.0",
- "psycopg-pool>=3.1.0",
- "sqlalchemy>=2.0.0",
- "anthropic>=0.31.0",
- "openai>=1.93.2",
- "cohere>=5.15.0",
- "google-generativeai>=0.8.5",
- "google-genai>=1.25.0",
- "fastapi>=0.116.0",
- "uvicorn>=0.35.0",
- "aiohttp>=3.12.14",
- "requests>=2.32.4",
- "mcp>=1.10.1",
- "loguru>=0.7.3",
- "langwatch>=0.2.9",
- "openinference-instrumentation-agno>=0.1.9",
- "pandas>=2.3.1",
- "docker>=7.1.0",
- "psycopg2-binary>=2.9.10",
- "google-api-python-client>=2.176.0",
- "google-auth-httplib2>=0.2.0",
- "google-auth-oauthlib>=1.2.2",
- "openpyxl>=3.1.0",
- "pyxlsb>=1.0.10",
- "xlrd>=2.0.2",
- "odfpy>=1.4.1",
- "python-dateutil>=2.8.0",
- "pypdf>=6.1.1",
-=======
     "ag-ui-protocol>=0.1.8",
     "agno==2.0.8",
     "aiosqlite>=0.21.0",
@@ -76,11 +37,10 @@
     "watchdog>=6.0.0",
     "websockets>=15.0.1",
     "wsproto>=1.2.0",
->>>>>>> 3afa1e47
 ]
-[[project.authors]]
-name = "Automagik"
-email = "hive@namastex.ai"
+
+[project.scripts]
+automagik-hive = "cli.main:main"
 
 [build-system]
 requires = ["hatchling"]
