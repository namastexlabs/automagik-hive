--- conflicted
+++ resolved
@@ -200,11 +200,7 @@
 
 [[package]]
 name = "automagik-hive"
-<<<<<<< HEAD
-version = "0.2.0rc2"
-=======
 version = "0.2.0rc16"
->>>>>>> dfc8af8b
 source = { editable = "." }
 dependencies = [
     { name = "ag-ui-protocol" },
