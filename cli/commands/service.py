--- conflicted
+++ resolved
@@ -548,18 +548,14 @@
         with open(metadata_file, "w") as f:
             yaml.dump(metadata, f, default_flow_style=False)
 
-<<<<<<< HEAD
-    def install_full_environment(self, workspace: str = ".", backend_override: str | None = None) -> bool:
-        """Complete environment setup with deployment choice - ENHANCED METHOD."""
-=======
-    def install_full_environment(self, workspace: str = ".", verbose: bool = False) -> bool:
+    def install_full_environment(self, workspace: str = ".", backend_override: str | None = None, verbose: bool = False) -> bool:
         """Complete environment setup with deployment choice - ENHANCED METHOD.
 
         Args:
             workspace: Path to workspace directory
+            backend_override: Override database backend selection (postgresql, pglite, sqlite)
             verbose: Enable detailed diagnostic output for troubleshooting
         """
->>>>>>> dfc8af8b
         try:
             resolved_workspace = self._resolve_install_root(workspace)
             if Path(workspace).resolve() != resolved_workspace:
@@ -810,7 +806,6 @@
             except (EOFError, KeyboardInterrupt):
                 return "local_hybrid"  # Default for automated scenarios
 
-<<<<<<< HEAD
     def _prompt_backend_selection(self) -> str:
         """Interactive database backend selection - Group D."""
         print("\n" + "=" * 70)
@@ -911,9 +906,6 @@
         # Default to PostgreSQL for backward compatibility
         return "postgresql"
 
-    def _setup_local_hybrid_deployment(self, workspace: str) -> bool:
-        """Setup local main + PostgreSQL docker only - NEW METHOD."""
-=======
     def _setup_local_hybrid_deployment(self, workspace: str, verbose: bool = False) -> bool:
         """Setup local main + PostgreSQL docker only - NEW METHOD.
 
@@ -921,7 +913,6 @@
             workspace: Path to workspace directory
             verbose: Enable detailed diagnostic output for troubleshooting
         """
->>>>>>> dfc8af8b
         try:
             if verbose:
                 print("   🔍 Validating Docker installation...")
