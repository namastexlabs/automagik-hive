"""Service Commands Implementation.

Enhanced service management for Docker orchestration and local development.
Supports both local development (uvicorn) and production Docker modes.
"""

import os
import subprocess
from pathlib import Path
from typing import Any, Dict, Optional

from cli.core.main_service import MainService


class ServiceManager:
    """Enhanced service management with Docker orchestration support."""
    
    def __init__(self, workspace_path: Path | None = None):
        self.workspace_path = workspace_path or Path()
        self.main_service = MainService(self.workspace_path)
    
    def serve_local(self, host: str | None = None, port: int | None = None, reload: bool = True) -> bool:
        """Start local development server with uvicorn.
        
        ARCHITECTURAL RULE: Host and port come from environment variables via .env files.
        """
        try:
            # Read from environment variables - use defaults for development
            actual_host = host or os.getenv("HIVE_API_HOST", "0.0.0.0")
            actual_port = port or int(os.getenv("HIVE_API_PORT", "8886"))
            
            print(f"🚀 Starting local development server on {actual_host}:{actual_port}")
            print("💡 Ensure PostgreSQL is running: uv run automagik-hive --serve")
            
            # Check and auto-start PostgreSQL dependency if needed
            if not self._ensure_postgres_dependency():
                print("⚠️ PostgreSQL dependency check failed - server may not start properly")
                print("💡 Run 'uv run automagik-hive --serve' to start PostgreSQL first")
            
            # Build uvicorn command
            cmd = [
                "uv", "run", "uvicorn", "api.serve:app",
                "--host", actual_host,
                "--port", str(actual_port)
            ]
            if reload:
                cmd.append("--reload")
            
            subprocess.run(cmd, check=False)
            return True
        except KeyboardInterrupt:
            print("\n🛑 Server stopped by user")
            return True  # Graceful shutdown
        except OSError as e:
            print(f"❌ Failed to start local server: {e}")
            return False
    
    def serve_docker(self, workspace: str = ".") -> bool:
        """Start production Docker containers."""
        try:
            print(f"🐳 Starting Docker production environment in: {workspace}")
            return self.main_service.serve_main(workspace)
        except KeyboardInterrupt:
            print("\n🛑 Docker service startup interrupted by user")
            return True  # Graceful shutdown
        except Exception as e:
            print(f"❌ Failed to start Docker services: {e}")
            return False
    
    def install_full_environment(self, workspace: str = ".") -> bool:
        """Complete environment setup with deployment choice - ENHANCED METHOD."""
        try:
            print(f"🛠️ Setting up Automagik Hive environment in: {workspace}")
            
            # 1. DEPLOYMENT CHOICE SELECTION (NEW)
            deployment_mode = self._prompt_deployment_choice()
            
            # 2. CREDENTIAL MANAGEMENT (ENHANCED - replaces dead code)
            from lib.auth.credential_service import CredentialService
            credential_service = CredentialService(project_root=Path(workspace))
            
            # Generate workspace credentials using existing comprehensive service
            all_credentials = credential_service.install_all_modes(modes=["workspace"])
            
            # 3. DEPLOYMENT-SPECIFIC SETUP (NEW)
            if deployment_mode == "local_hybrid":
                return self._setup_local_hybrid_deployment(workspace)
            else:  # full_docker
                return self.main_service.install_main_environment(workspace)
                
        except KeyboardInterrupt:
            print("\n🛑 Installation cancelled by user")
            return False
        except Exception as e:
            print(f"❌ Failed to install environment: {e}")
            return False
    
    def _setup_env_file(self, workspace: str) -> bool:
        """Setup .env file with API key generation if needed."""
        try:
            import shutil
            from pathlib import Path
            
            workspace_path = Path(workspace)
            env_file = workspace_path / ".env"
            env_example = workspace_path / ".env.example"
            
            if not env_file.exists():
                if env_example.exists():
                    print("📄 Creating .env from .env.example...")
                    shutil.copy(env_example, env_file)
                    print("✅ .env created from example")
                else:
                    print("❌ .env.example not found")
                    return False
            
            # Generate API key if needed
            print("🔐 Checking API key...")
            try:
                from lib.auth.init_service import AuthInitService
                auth_service = AuthInitService()
                existing_key = auth_service.get_current_key()
                if existing_key:
                    print(f"✅ API key already exists: {existing_key}")
                else:
                    new_key = auth_service.ensure_api_key()
                    print(f"✅ API key generated: {new_key}")
            except Exception as e:
                print(f"⚠️ API key generation failed: {e}")
                # Continue anyway - not critical for basic setup
            
            return True
        except Exception as e:
            print(f"❌ Failed to setup .env file: {e}")
            return False
    
    def _setup_postgresql_interactive(self, workspace: str) -> bool:
        """Interactive PostgreSQL setup - validates credentials exist in .env."""
        try:
            print("\n🐳 PostgreSQL Setup")
            print("Would you like to set up Docker PostgreSQL? (Y/n)")
            
            try:
                response = input().strip().lower()
            except (EOFError, KeyboardInterrupt):
                response = "y"  # Default to yes for automated scenarios
            
            if response in ["n", "no"]:
                print("⏭️ Skipping PostgreSQL setup")
                return True
            
<<<<<<< HEAD
            # Per architectural rule: Python only validates, doesn't generate/write credentials
            # The Makefile handles credential generation via openssl and .env updates
            print("🔐 Checking PostgreSQL credentials...")
            env_file = Path(workspace) / ".env"
            if not env_file.exists():
                print("❌ .env file not found")
                print("💡 Run 'make install' to properly set up the environment")
                return False
=======
            print("🔐 Generating secure PostgreSQL credentials...")
            # Credential generation now handled by CredentialService.install_all_modes()
            print("✅ PostgreSQL credentials handled by CredentialService")
>>>>>>> 9724e380
                
            env_content = env_file.read_text()
            if "HIVE_DATABASE_URL=" not in env_content:
                print("❌ HIVE_DATABASE_URL not found in .env")
                print("💡 The .env file needs to be created from .env.example")
                print("💡 Run 'make install' for proper setup with credential generation")
                return False
            
            # Extract and validate that it's not a placeholder
            db_url_line = [line for line in env_content.split('\n') if line.startswith('HIVE_DATABASE_URL=')][0]
            db_url = db_url_line.split('=', 1)[1].strip()
            
            if 'your-' in db_url or 'password-here' in db_url:
                print("❌ HIVE_DATABASE_URL contains placeholder values")
                print("💡 PostgreSQL credentials need to be generated")
                print("💡 Run 'make install' which will use openssl to generate secure credentials")
                return False
            
            print("✅ PostgreSQL credentials found in .env")
            print("🐳 Docker will handle PostgreSQL startup...")
            # The main service will handle the actual Docker setup
            return True
            
        except Exception as e:
            print(f"❌ PostgreSQL setup failed: {e}")
            return False
    
    def _prompt_deployment_choice(self) -> str:
        """Interactive deployment choice selection - NEW METHOD."""
        print("\n🚀 Automagik Hive Installation")
        print("\nChoose your deployment mode:")
        print("\nA) Local Development + PostgreSQL Docker")
        print("   • Main server runs locally (faster development)")
        print("   • PostgreSQL runs in Docker (persistent data)")
        print("   • Recommended for: Development, testing, debugging")
        print("   • Access: http://localhost:8886")
        print("\nB) Full Docker Deployment")
        print("   • Both main server and PostgreSQL in containers")
        print("   • Recommended for: Production-like testing, deployment")
        print("   • Access: http://localhost:8886")
        
        while True:
            try:
                choice = input("\nEnter your choice (A/B) [default: A]: ").strip().upper()
                if choice == "" or choice == "A":
                    return "local_hybrid"
                elif choice == "B":
                    return "full_docker"
                else:
                    print("❌ Please enter A or B")
            except (EOFError, KeyboardInterrupt):
                return "local_hybrid"  # Default for automated scenarios
    
    def _setup_local_hybrid_deployment(self, workspace: str) -> bool:
        """Setup local main + PostgreSQL docker only - NEW METHOD."""
        try:
            print("🐳 Starting PostgreSQL container only...")
            return self.main_service.start_postgres_only(workspace)
        except Exception as e:
            print(f"❌ Local hybrid deployment failed: {e}")
            return False
    
    # Credential generation handled by CredentialService.install_all_modes()
    
    def stop_docker(self, workspace: str = ".") -> bool:
        """Stop Docker production containers."""
        try:
            print(f"🛑 Stopping Docker production environment in: {workspace}")
            return self.main_service.stop_main(workspace)
        except Exception as e:
            print(f"❌ Failed to stop Docker services: {e}")
            return False
    
    def restart_docker(self, workspace: str = ".") -> bool:
        """Restart Docker production containers."""
        try:
            print(f"🔄 Restarting Docker production environment in: {workspace}")
            return self.main_service.restart_main(workspace)
        except Exception as e:
            print(f"❌ Failed to restart Docker services: {e}")
            return False
    
    def docker_status(self, workspace: str = ".") -> dict[str, str]:
        """Get Docker containers status."""
        try:
            return self.main_service.get_main_status(workspace)
        except Exception:
            return {"main-postgres": "🛑 Stopped", "main-app": "🛑 Stopped"}
    
    def docker_logs(self, workspace: str = ".", tail: int = 50) -> bool:
        """Show Docker containers logs."""
        try:
            print(f"📋 Showing Docker logs from: {workspace} (last {tail} lines)")
            return self.main_service.show_main_logs(workspace, tail)
        except Exception as e:
            print(f"❌ Failed to get Docker logs: {e}")
            return False
    
    def uninstall_environment(self, workspace: str = ".") -> bool:
        """Uninstall ALL environments (main + agent + genie) - COMPLETE SYSTEM WIPE."""
        try:
            print(f"🗑️ COMPLETE SYSTEM UNINSTALL for workspace: {workspace}")
            print("This will uninstall ALL environments:")
            print("  • Main environment (production containers + postgres)")
            print("  • Agent environment (agent containers + postgres)")  
            print("  • Genie environment (unified genie container)")
            print()
            print("⚠️  This is a COMPLETE SYSTEM WIPE - use individual commands for partial uninstall:")
            print("     --agent-reset   (agent only)")
            print("     --genie-reset   (genie only)")
            print("     Use ServiceManager.uninstall_main_only() for main environment only")
            print()
            
            # Get user confirmation for complete wipe
            print("Type 'WIPE ALL' to confirm complete system uninstall:")
            try:
                response = input().strip()
            except (EOFError, KeyboardInterrupt):
                print("❌ Uninstall cancelled by user")
                return False
            
            if response != "WIPE ALL":
                print("❌ Uninstall cancelled - confirmation not received")
                print("💡 Use --agent-reset or --genie-reset for individual environment resets")
                return False
            
            # Import the specific command classes for comprehensive uninstall
            from .agent import AgentCommands
            from .genie import GenieCommands
            
            success_count = 0
            total_environments = 3
            
            # 1. Uninstall Agent Environment
            print("\n🤖 1/3: Uninstalling Agent Environment...")
            try:
                agent_cmd = AgentCommands()
                if agent_cmd.uninstall(workspace):
                    print("✅ Agent environment uninstalled")
                    success_count += 1
                else:
                    print("⚠️ Agent environment uninstall had issues")
            except Exception as e:
                print(f"⚠️ Agent environment uninstall failed: {e}")
            
            # 2. Uninstall Genie Environment  
            print("\n🧞 2/3: Uninstalling Genie Environment...")
            try:
                genie_cmd = GenieCommands()
                if genie_cmd.uninstall(workspace):
                    print("✅ Genie environment uninstalled")
                    success_count += 1
                else:
                    print("⚠️ Genie environment uninstall had issues")
            except Exception as e:
                print(f"⚠️ Genie environment uninstall failed: {e}")
            
            # 3. Uninstall Main Environment
            print("\n🏭 3/3: Uninstalling Main Environment...")
            try:
                if self.uninstall_main_only(workspace):
                    print("✅ Main environment uninstalled")
                    success_count += 1
                else:
                    print("⚠️ Main environment uninstall had issues")
            except Exception as e:
                print(f"⚠️ Main environment uninstall failed: {e}")
            
            # Final status
            print(f"\n🎯 System Uninstall Complete: {success_count}/{total_environments} environments uninstalled")
            
            if success_count == total_environments:
                print("✅ COMPLETE SYSTEM WIPE successful - all environments removed")
                return True
            else:
                print("⚠️ Partial uninstall completed - some environments may need manual cleanup")
                return success_count > 0  # Consider partial success as success
                
        except Exception as e:
            print(f"❌ Failed to uninstall complete system: {e}")
            return False
    
    def uninstall_main_only(self, workspace: str = ".") -> bool:
        """Uninstall ONLY the main production environment with database preservation option."""
        try:
            print(f"🗑️ Uninstalling MAIN production environment in: {workspace}")
            print("This will stop and remove Docker containers for main environment only.")
            
            # Ask about database preservation
            print("\nWould you like to preserve the database data? (Y/n)")
            print("  Y = Keep database data (can be restored later)")
            print("  n = Wipe database completely")
            
            try:
                response = input().strip().lower()
            except (EOFError, KeyboardInterrupt):
                response = "y"  # Default to preserve data for safety
            
            preserve_data = response not in ["n", "no"]
            
            if preserve_data:
                print("✅ Database data will be preserved in data/postgres")
                result = self.main_service.uninstall_preserve_data(workspace)
            else:
                print("⚠️ Database data will be completely wiped")
                print("Are you sure? Type 'yes' to confirm complete wipe:")
                try:
                    confirm = input().strip().lower()
                except (EOFError, KeyboardInterrupt):
                    confirm = "no"
                
                if confirm == "yes":
                    result = self.main_service.uninstall_wipe_data(workspace)
                else:
                    print("❌ Uninstall cancelled")
                    return False
            
            return result
        except Exception as e:
            print(f"❌ Failed to uninstall main environment: {e}")
            return False
    
    def manage_service(self, service_name: str | None = None) -> bool:
        """Legacy method for compatibility."""
        try:
            if service_name:
                print(f"⚙️ Managing service: {service_name}")
            else:
                print("⚙️ Managing default service")
            return True
        except Exception as e:
            print(f"❌ Service management failed: {e}")
            return False
    
    def execute(self) -> bool:
        """Execute service manager."""
        return self.manage_service()
    
    def status(self) -> dict[str, Any]:
        """Get service manager status."""
        docker_status = self.docker_status()
        return {
            "status": "running",
            "healthy": True,
            "docker_services": docker_status
        }
    
    def _ensure_postgres_dependency(self) -> bool:
        """Ensure PostgreSQL dependency is running for development server.
        
        Checks if main PostgreSQL container is running and starts it if needed.
        This prevents --dev command from failing due to database connection refused.
        
        Returns:
            bool: True if PostgreSQL is running or successfully started, False otherwise
        """
        try:
            # Check current PostgreSQL status
            status = self.main_service.get_main_status(str(self.workspace_path))
            postgres_status = status.get("main-postgres", "")
            
            if "✅ Running" in postgres_status:
                print("✅ PostgreSQL dependency is already running")
                return True
            
            print("🔍 PostgreSQL dependency not running, starting...")
            
            # Check if .env file exists for environment validation
            env_file = self.workspace_path / ".env"
            if not env_file.exists():
                print("❌ .env file not found. Run --install to set up the environment first.")
                return False
            
            # Start only PostgreSQL container using Docker Compose
            try:
                # Use same Docker Compose file location logic as main_service
                docker_compose_main = self.workspace_path / "docker" / "main" / "docker-compose.yml"
                docker_compose_root = self.workspace_path / "docker-compose.yml"
                
                if docker_compose_main.exists():
                    compose_file = docker_compose_main
                elif docker_compose_root.exists():
                    compose_file = docker_compose_root
                else:
                    print("❌ Docker compose file not found. Run --install to set up the environment.")
                    return False
                
                # Start only the postgres service
                print("🐳 Starting PostgreSQL container...")
                result = subprocess.run(
                    ["docker", "compose", "-f", str(compose_file), "up", "-d", "main-postgres"],
                    check=False,
                    capture_output=True,
                    text=True,
                    timeout=60,
                )
                
                if result.returncode != 0:
                    print(f"❌ Failed to start PostgreSQL: {result.stderr}")
                    return False
                
                print("✅ PostgreSQL dependency started successfully")
                return True
                
            except subprocess.TimeoutExpired:
                print("❌ Timeout starting PostgreSQL container")
                return False
            except FileNotFoundError:
                print("❌ Docker not found. Please install Docker and try again.")
                return False
                
        except Exception as e:
            print(f"❌ Error ensuring PostgreSQL dependency: {e}")
            return False<|MERGE_RESOLUTION|>--- conflicted
+++ resolved
@@ -149,20 +149,15 @@
                 print("⏭️ Skipping PostgreSQL setup")
                 return True
             
-<<<<<<< HEAD
-            # Per architectural rule: Python only validates, doesn't generate/write credentials
-            # The Makefile handles credential generation via openssl and .env updates
-            print("🔐 Checking PostgreSQL credentials...")
+            print("🔐 Generating secure PostgreSQL credentials...")
+            # Credential generation now handled by CredentialService.install_all_modes()
+            print("✅ PostgreSQL credentials handled by CredentialService")
+            
             env_file = Path(workspace) / ".env"
             if not env_file.exists():
                 print("❌ .env file not found")
-                print("💡 Run 'make install' to properly set up the environment")
-                return False
-=======
-            print("🔐 Generating secure PostgreSQL credentials...")
-            # Credential generation now handled by CredentialService.install_all_modes()
-            print("✅ PostgreSQL credentials handled by CredentialService")
->>>>>>> 9724e380
+                print("💡 Run installation to properly set up the environment")
+                return False
                 
             env_content = env_file.read_text()
             if "HIVE_DATABASE_URL=" not in env_content:
