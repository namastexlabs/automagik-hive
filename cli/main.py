--- conflicted
+++ resolved
@@ -112,14 +112,11 @@
 
     # Create subparsers for commands
     subparsers = parser.add_subparsers(dest="command", help="Available commands")
-<<<<<<< HEAD
-    
+
     # Init subcommand - lightweight template copying
     init_parser = subparsers.add_parser("init", help="Initialize new workspace with AI templates")
     init_parser.add_argument("workspace", nargs="?", default="my-hive-workspace",
                             help="Workspace name (default: my-hive-workspace)")
-=======
->>>>>>> b7ebc90d
 
     # Install subcommand
     install_parser = subparsers.add_parser(
@@ -159,14 +156,6 @@
     dev_parser = subparsers.add_parser("dev", help="Start development server (local)")
     dev_parser.add_argument("workspace", nargs="?", default=".", help="Workspace directory path")
 
-<<<<<<< HEAD
-    # Note: Removed main parser's workspace argument - it conflicted with subcommand arguments
-    # and was already deprecated (see lines 259-264 for the deprecation handler)
-=======
-    # Workspace path - primary positional argument
-    parser.add_argument("workspace", nargs="?", help="Start workspace server")
->>>>>>> b7ebc90d
-
     return parser
 
 
@@ -177,14 +166,6 @@
 
     # Count commands
     commands = [
-<<<<<<< HEAD
-        args.init, args.serve, args.dev,
-        args.postgres_status, args.postgres_start, args.postgres_stop,
-        args.postgres_restart, args.postgres_logs, args.postgres_health,
-        args.command == "genie", args.command == "dev", args.command == "init", args.command == "install", args.command == "uninstall",
-        args.command == "agentos-config",
-        args.stop, args.restart, args.status, args.logs
-=======
         args.init,
         args.serve,
         args.dev,
@@ -196,6 +177,7 @@
         args.postgres_health,
         args.command == "genie",
         args.command == "dev",
+        args.command == "init",
         args.command == "install",
         args.command == "uninstall",
         args.command == "agentos-config",
@@ -203,8 +185,6 @@
         args.restart,
         args.status,
         args.logs,
-        args.workspace,
->>>>>>> b7ebc90d
     ]
     command_count = sum(1 for cmd in commands if cmd)
 
@@ -218,16 +198,12 @@
     try:
         # Init workspace - deprecated flag, suggest subcommand
         if args.init:
-<<<<<<< HEAD
             print("⚠️  The --init flag is deprecated. Use the 'init' subcommand instead:")
             print("   automagik-hive init [workspace-name]")
             print()
             workspace = args.init if args.init != "__DEFAULT__" else "my-hive-workspace"
             service_manager = ServiceManager()
             return 0 if service_manager.init_workspace(workspace) else 1
-=======
-            return 1
->>>>>>> b7ebc90d
 
         # Production server (Docker)
         if args.serve:
@@ -269,15 +245,12 @@
             result = service_manager.serve_local(args.host, args.port, reload=True)
             return 0 if result else 1
 
-<<<<<<< HEAD
         # Init subcommand - lightweight template copying
         if args.command == "init":
             service_manager = ServiceManager()
             workspace = getattr(args, 'workspace', 'my-hive-workspace') or 'my-hive-workspace'
             return 0 if service_manager.init_workspace(workspace) else 1
 
-=======
->>>>>>> b7ebc90d
         # Install subcommand
         if args.command == "install":
             service_manager = ServiceManager()
@@ -298,15 +271,6 @@
             service_manager = ServiceManager()
             success = service_manager.agentos_config(json_output=getattr(args, "json", False))
             return 0 if success else 1
-
-<<<<<<< HEAD
-        # Note: Removed workspace positional argument handler - argument no longer exists
-        # (was causing conflicts with subcommand workspace arguments)
-=======
-        # Start workspace server (positional argument) - removed, use 'dev' or 'serve' instead
-        if args.workspace:
-            return 1
->>>>>>> b7ebc90d
 
         # PostgreSQL commands
         postgres_cmd = PostgreSQLCommands()
