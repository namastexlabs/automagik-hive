--- conflicted
+++ resolved
@@ -368,10 +368,6 @@
     @model_validator(mode="after")
     def auto_disable_langwatch_without_api_key(self):
         """Auto-disable LangWatch when no API key is provided."""
-<<<<<<< HEAD
-        # Check if langwatch_api_key is None, empty, or a placeholder value
-        invalid_api_key = not self.langwatch_api_key or self.langwatch_api_key.startswith("your-langwatch-api-key")
-=======
         # Check if langwatch_api_key is None, empty, or an obvious placeholder value
         invalid_api_key = False
 
@@ -390,7 +386,6 @@
         elif self.langwatch_api_key in ('xxx', 'XXX', 'changeme', 'CHANGEME', 'placeholder', 'PLACEHOLDER'):
             # Common obvious placeholder values
             invalid_api_key = True
->>>>>>> 1f7bebde
 
         if invalid_api_key and self.hive_enable_langwatch:
             logger.info(
